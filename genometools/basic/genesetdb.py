# Copyright (c) 2015, 2016 Florian Wagner
#
# This file is part of GenomeTools.
#
# GenomeTools is free software: you can redistribute it and/or modify
# it under the terms of the GNU General Public License, Version 3,
# as published by the Free Software Foundation.
#
# This program is distributed in the hope that it will be useful,
# but WITHOUT ANY WARRANTY; without even the implied warranty of
# MERCHANTABILITY or FITNESS FOR A PARTICULAR PURPOSE.  See the
# GNU General Public License for more details.
#
# You should have received a copy of the GNU General Public License
# along with this program. If not, see <http://www.gnu.org/licenses/>.

"""Module containing the `GeneSetDB` class.

Class supports unicode using UTF-8.

"""

from __future__ import (absolute_import, division,
                        print_function, unicode_literals)
from builtins import *

import os
import io
import logging
from collections import OrderedDict

import xmltodict
import unicodecsv as csv

from . import GeneSet

logger = logging.getLogger(__name__)


class GeneSetDB(object):
    """A gene set database.

    This is a class that basically just contains a list of gene sets, and
    supports different ways of accessing individual gene sets. The gene sets
    are ordered, so each gene set has a unique position (index) in the
    database.

    Parameters
    ----------
    gene_sets: list or tuple of `GeneSet`
        See :attr:`gene_sets` attribute.

    Attributes
    ----------
    gene_sets: tuple of `GeneSet`
        The list of gene sets in the database. Note that this is a read-only
        property.
    """
    def __init__(self, gene_sets):
        
        assert isinstance(gene_sets, (list, tuple))
        for gs in gene_sets:
            assert isinstance(gs, GeneSet)

        self._gene_sets = OrderedDict([gs.id, gs] for gs in gene_sets)
        self._gene_set_ids = tuple(self._gene_sets.keys())
        self._gene_set_indices = OrderedDict(
            [gs.id, i] for i, gs in enumerate(self._gene_sets.values())
        )

    def __repr__(self):
        return '<%s object (n=%d; hash=%d)>' \
                % (self.__class__.__name__, self.n, hash(self))

    def __str__(self):
        return '<%s object (n=%d)>' % (self.__class__.__name__, self.n)

    def __getitem__(self, key):
        """Simple interface for querying the database.

        Depending on whether key is an integer or not, look up a gene set
        either by index, or by ID.
        """
        if isinstance(key, int):
            return self.get_by_index(key)
        else:
            return self.get_by_id(key)

    def __eq__(self, other):
        if self is other:
            return True
        elif type(self) != type(other):
            return False
        else:
            return repr(self) == repr(other)

    def __ne__(self, other):
        return not (self == other)

    def __hash__(self):
        return hash(tuple(self.gene_sets))

    @property
    def gene_sets(self):
        return tuple(self._gene_sets.values())

    @property
    def n(self):
        """The number of gene sets in the database."""
        return len(self._gene_sets)

    def get_by_id(self, id_):
        """Look up a gene set by its ID.

        Parameters
        ----------
        id_: str
            The ID of the gene set.

        Returns
        -------
        GeneSet
            The gene set.

        Raises
        ------
        ValueError
            If the given ID is not in the database.
        """
        try:
            return self._gene_sets[id_]
        except KeyError:
            raise ValueError('No gene set with ID "%s"!' % id_)

    def get_by_index(self, i):
        """Look up a gene set by its index.

        Parameters
        ----------
        i: int
            The index of the gene set.

        Returns
        -------
        GeneSet
            The gene set.

        Raises
        ------
        ValueError
            If the given index is out of bounds.
        """
        if i >= self.n:
            raise ValueError('Index %d out of bounds ' % i +
                             'for database with %d gene sets.' % self.n)
        return self._gene_sets[self._gene_set_ids[i]]

    def index(self, id_):
        """Get the index corresponding to a gene set, identified by its ID.

        Parameters
        ----------
        id_: str
            The ID of the gene set.

        Returns
        -------
        int
            The index of the gene set.

        Raises
        ------
        ValueError
            If the given ID is not in the database.
        """
        try:
            return self._gene_set_indices[id_]
        except KeyError:
            raise ValueError('No gene set with ID "%s"!' % id_)

    @classmethod
    def read_tsv(cls, path, encoding='utf-8'):
        """Read a gene set database from a tab-delimited text file.

        Parameters
        ----------
        path: str
            The path name of the the file.
        encoding: str
            The encoding of the text file.

        Returns
        -------
        None
        """
        gene_sets = []
        n = 0
        with open(path, 'rb') as fh:
            reader = csv.reader(fh, dialect='excel-tab', encoding=encoding)
            for l in reader:
                n += 1
                gs = GeneSet.from_list(l)
                gene_sets.append(gs)
        logger.debug('Read %d gene sets.', n)
        logger.debug('Size of gene set list: %d', len(gene_sets))
        return cls(gene_sets)

    def write_tsv(self, path):
        """Write the database to a tab-delimited text file.

        Parameters
        ----------
        path: str
            The path name of the file.

        Returns
        -------
        None
        """
        with open(path, 'wb') as ofh:
            writer = csv.writer(
                ofh, dialect='excel-tab',
                quoting=csv.QUOTE_NONE, lineterminator=os.linesep
            )
            for gs in self._gene_sets.values():
                writer.writerow(gs.to_list())

    @classmethod
    def read_msigdb_xml(cls, path, entrez2gene, species=None):
        """Read the complete MSigDB database from an XML file.

        The XML file can be downloaded from here:
        http://software.broadinstitute.org/gsea/msigdb/download_file.jsp?filePath=/resources/msigdb/5.0/msigdb_v5.0.xml

        Parameters
        ----------
        path: str
            The path name of the XML file.
        entrez2gene: dict or OrderedDict (str: str)
            A dictionary mapping Entrez Gene IDs to gene symbols (names).
        species: str, optional
            A species name (e.g., "Homo_sapiens"). Only gene sets for that
            species will be retained. (None)

        Returns
        -------
        GeneSetDB
            The gene set database containing the MSigDB gene sets.
        """
<<<<<<< HEAD
=======
        # note: is XML file really encoded in UTF-8?
>>>>>>> aaad94d0
        assert isinstance(path, str)
        assert isinstance(entrez2gene, (dict, OrderedDict))
        assert species is None or isinstance(species, str)

        logger.debug('Path: %s', path)
        logger.debug('entrez2gene type: %s', str(type(entrez2gene)))

        i = [0]
        gene_sets = []

        total_gs = [0]
        total_genes = [0]

        species_excl = [0]
        unknown_entrezid = [0]

        src = 'MSigDB'

        def handle_item(pth, item):
            # callback function for xmltodict.parse()

            total_gs[0] += 1
            data = pth[1][1]

            spec = data['ORGANISM']
            # filter by species
            if species is not None and spec != species:
                species_excl[0] += 1
                return True

            id_ = data['SYSTEMATIC_NAME']
            name = data['STANDARD_NAME']
            coll = data['CATEGORY_CODE']
            desc = data['DESCRIPTION_BRIEF']
            entrez = data['MEMBERS_EZID'].split(',')

            genes = []
            for e in entrez:
                total_genes[0] += 1
                try:
                    genes.append(entrez2gene[e])
                except KeyError:
                    unknown_entrezid[0] += 1

            if not genes:
                logger.warning('Gene set "%s" (%s) has no known genes!',
                               name, id_)
                return True

            gs = GeneSet(id_, name, genes, source=src,
                         collection=coll, description=desc)
            gene_sets.append(gs)
            i[0] += 1
            return True

        # parse the XML file using the xmltodict package
        with io.open(path, 'rb') as fh:
            xmltodict.parse(fh.read(), encoding='UTF-8', item_depth=2,
                            item_callback=handle_item)

        # report some statistics
        if species_excl[0] > 0:
            kept = total_gs[0] - species_excl[0]
            perc = 100 * (kept / float(total_gs[0]))
            logger.info('%d of all %d gene sets (%.1f %%) belonged to the '
                        'specified species.', kept, total_gs[0], perc)

        if unknown_entrezid[0] > 0:
            unkn = unknown_entrezid[0]
            # known = total_genes[0] - unknown_entrezid[0]
            perc = 100 * (unkn / float(total_genes[0]))
            logger.warning('%d of a total of %d genes (%.1f %%) had an ' +
                           'unknown Entrez ID.', unkn, total_genes[0], perc)

        logger.info('Parsed %d entries, resulting in %d gene sets.',
                    total_gs[0], len(gene_sets))

        return cls(gene_sets)<|MERGE_RESOLUTION|>--- conflicted
+++ resolved
@@ -247,10 +247,9 @@
         GeneSetDB
             The gene set database containing the MSigDB gene sets.
         """
-<<<<<<< HEAD
-=======
+
         # note: is XML file really encoded in UTF-8?
->>>>>>> aaad94d0
+
         assert isinstance(path, str)
         assert isinstance(entrez2gene, (dict, OrderedDict))
         assert species is None or isinstance(species, str)
