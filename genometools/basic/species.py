# Copyright (c) 2015, 2016 Florian Wagner
#
# This file is part of GenomeTools.
#
# GenomeTools is free software: you can redistribute it and/or modify
# it under the terms of the GNU General Public License, Version 3,
# as published by the Free Software Foundation.
#
# This program is distributed in the hope that it will be useful,
# but WITHOUT ANY WARRANTY; without even the implied warranty of
# MERCHANTABILITY or FITNESS FOR A PARTICULAR PURPOSE.  See the
# GNU General Public License for more details.
#
# You should have received a copy of the GNU General Public License
# along with this program. If not, see <http://www.gnu.org/licenses/>.

"""Module containing the `Species` class.

"""

from __future__ import (absolute_import, division,
                        print_function, unicode_literals)
from builtins import *
<<<<<<< HEAD

import logging
=======
>>>>>>> aaad94d0

import logging
logger = logging.getLogger(__name__)


class Species(object):
    """A species.

    Parameters
    ----------
    name: str
        See :attr:`name` attribute.
    common_name: str, optional
        See :attr:`common_name` attribute. (None)

    Attributes
    ----------
    name: str
        The scientific name of the species (e.g., "Homo sapiens").
    common_name: None or str
        The common name of the species (e.g., "human")
    """
    def __init__(self, name, common_name=None):
        # checks
        assert isinstance(name, str)
        assert common_name is None or isinstance(common_name, str)

        self.name = name
        self.common_name = common_name

    def __repr__(self):
        return '<Species "%s">' % self.name

    def __str__(self):
        common = ''
        if self.common_name is not None:
            common = ' ("%s")' % self.common_name
        return '<Species "%s"%s>' % (self.name, common)

    def __hash__(self):
        data = (
            self.name,
        )
        return hash(data)

    def __eq__(self, other):
        if self is other:
            return True
        elif type(self) != type(other):
            return False
        else:
            return repr(self) == repr(other)<|MERGE_RESOLUTION|>--- conflicted
+++ resolved
@@ -21,11 +21,6 @@
 from __future__ import (absolute_import, division,
                         print_function, unicode_literals)
 from builtins import *
-<<<<<<< HEAD
-
-import logging
-=======
->>>>>>> aaad94d0
 
 import logging
 logger = logging.getLogger(__name__)
