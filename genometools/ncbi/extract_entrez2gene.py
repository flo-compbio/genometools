--- conflicted
+++ resolved
@@ -142,11 +142,8 @@
                 gene2acc[id_].append(symbol)
             except KeyError:
                 gene2acc[id_] = [symbol]
-<<<<<<< HEAD
-            # print l[0],l[15]
-=======
-            #print(l[0], l[15])
->>>>>>> aaad94d0
+
+            # print (l[0],l[15])
 
     # make sure all EntrezIDs map to a unique gene symbol
     n = len(gene2acc)
@@ -205,11 +202,10 @@
     SystemError
         If the version of the Python interpreter is not >= 2.7.
     """
-
     vinfo = sys.version_info
     if not (vinfo >= (2, 7)):
         raise SystemError('Python interpreter version >= 2.7 required, '
-                          'found %d.%d instead.' %(vinfo.major, vinfo.minor))
+                          'found %d.%d instead.' % (vinfo.major, vinfo.minor))
 
     if args is None:
         parser = get_argument_parser()
