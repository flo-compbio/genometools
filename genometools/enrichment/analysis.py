--- conflicted
+++ resolved
@@ -56,14 +56,14 @@
     ----------
     genome: `ExpGenome` object
         See :attr:`genome` attribute.
-    geneset_db: `GeneSetDB` object
+    gene_set_db: `GeneSetDB` object
         See :attr:`geneset_db` attribute.
 
     Attributes
     ----------
     genome: `ExpGenome` object
         The universe of genes.
-    geneset_db: `GeneSetDB` object
+    gene_set_db: `GeneSetDB` object
         The gene set database.
     """
     def __init__(self, genome, gene_set_db):
@@ -75,11 +75,8 @@
         self.gene_set_db = gene_set_db
 
         # generate annotation matrix by going over all gene sets
-<<<<<<< HEAD
-        logger.info('Generating gene x GO term matrix...')
-=======
         logger.info('Generating gene-by-gene set membership matrix...')
->>>>>>> aaad94d0
+
         self.A = np.zeros((genome.p, gene_set_db.n), dtype=np.uint8)
         for j, gs in enumerate(self.gene_set_db.gene_sets):
             for g in gs.genes:
@@ -143,11 +140,8 @@
         # reorder rows in annotation matrix to match the given gene ranking
         # also exclude genes not in the ranking
         gene_indices = np.int64([self.genome.index(g) for g in ranked_genes])
-<<<<<<< HEAD
+
         A = A[gene_indices, :]  # not a view either!
-=======
-        A = A[gene_indices, :] # not a view either!
->>>>>>> aaad94d0
 
         # determine largest K
         K_lim = np.sum(A[:L, :], axis=0, dtype=np.int64)
@@ -162,17 +156,12 @@
 
         # find enriched GO terms
         logger.info('Testing %d gene sets for enrichment...', m)
-<<<<<<< HEAD
-        logger.debug('(N = %d, X_frac = %.2f, X_min = %d, L = %d; K_max = %d)',
-                     len(ranked_genes), X_frac, X_min, L, K_max)
-=======
-        logger.debug('(N=%d, X_frac=%.2f, X_min=%d, L=%d; K_max=%d)', \
+        logger.debug('(N=%d, X_frac=%.2f, X_min=%d, L=%d; K_max=%d)',
                     len(ranked_genes), X_frac, X_min, L, K_max)
->>>>>>> aaad94d0
 
         enriched = []
-        tested = 0 # number of tests conducted
-        N,m = A.shape
+        tested = 0  # number of tests conducted
+        N, m = A.shape
         for j in range(m):
             # determine gene set-specific value for X (based on K[j])
             X = max(X_min, int(ceil(X_frac*float(K[j]))))
@@ -185,13 +174,9 @@
                 # we only need to perform the XL-mHG test if there are enough
                 # gene set genes at or above L'th rank (otherwise, pval = 1.0)
                 if K_lim[j] >= X:
-<<<<<<< HEAD
+
                     v = np.ascontiguousarray(A[:, j])  # copy
-                    n, stat, pval = xlmhg.xlmhg_test(
-=======
-                    v = np.ascontiguousarray(A[:, j]) # copy
-                    stat, n, pval = xlmhg_test(
->>>>>>> aaad94d0
+                    n, stat, pval = xlmhg_test(
                         v, X, L, K=int(K[j]),
                         table=mat, pval_thresh=pval_thresh
                     )
@@ -199,13 +184,8 @@
                     # check if gene set is significantly enriched
                     if pval <= pval_thresh:
                         # generate GSEResult
-<<<<<<< HEAD
                         sel = np.nonzero(A[:, j])[0]  # indices of all the 1's
                         # k_n = np.sum(sel < n)
-=======
-                        sel = np.nonzero(A[:, j])[0] # indices of all the 1's
-                        k_n = np.sum(sel<n) 
->>>>>>> aaad94d0
                         sel_genes = [ranked_genes[i] for i in sel]
                         result = GSEResult(n, stat, pval, N, X, L, sel,
                                            gene_set_db[j], sel_genes)
@@ -221,15 +201,9 @@
         q = len(enriched)
         ignored = m-tested
         if ignored > 0:
-<<<<<<< HEAD
             logger.debug('%d / %d gene sets (%.1f%%) had less than X genes '
                          'annotated with them and were ignored.',
                          ignored, m, 100 * (ignored / float(m)))
-=======
-            logger.debug('%d / %d gene sets (%.1f%%) had less than X genes ' +
-                    'annotated with them and were ignored.',
-                    ignored, m, 100 * (ignored/float(m)))
->>>>>>> aaad94d0
 
         logger.info('%d / %d gene sets were found to be significantly '
                     'enriched (p-value <= %.1e).', q, m, pval_thresh)
